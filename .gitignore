<<<<<<< HEAD
.env
**/__pycache__/
logs/
tinker_cookbook/rl/envs/inspect/ae
fig.html
rollouts/*
logs/
tinker_cookbook/rl/envs/inspect/ae
fig.html
rollouts/*
data/apps_data.json
tmp/*
=======
**/__pycache__
.env
.env.*
>>>>>>> 7fbabebc
<|MERGE_RESOLUTION|>--- conflicted
+++ resolved
@@ -1,4 +1,3 @@
-<<<<<<< HEAD
 .env
 **/__pycache__/
 logs/
@@ -10,9 +9,4 @@
 fig.html
 rollouts/*
 data/apps_data.json
-tmp/*
-=======
-**/__pycache__
-.env
-.env.*
->>>>>>> 7fbabebc
+tmp/*