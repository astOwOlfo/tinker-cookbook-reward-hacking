--- conflicted
+++ resolved
@@ -667,7 +667,10 @@
 
         if not isinstance(tool_call, dict):
             return None
-<<<<<<< HEAD
+        name = tool_call.get("name")
+        args = tool_call.get("args")
+        tool_id = tool_call.get("id")
+        if not isinstance(name, str) or not isinstance(args, dict):
         if (
             # weird: i had to rename args to arguments. did i do something wrong or is this a bug in tinker?
             # "name" not in tool_call
@@ -679,14 +682,6 @@
             or not isinstance(tool_call["arguments"], dict)
         ):
             return None
-
-        return [ToolCall(name=tool_call["name"], args=tool_call["arguments"])]
-=======
-        name = tool_call.get("name")
-        args = tool_call.get("args")
-        tool_id = tool_call.get("id")
-        if not isinstance(name, str) or not isinstance(args, dict):
-            return None
         if tool_id is not None and not isinstance(tool_id, str):
             tool_id = None
         # Convert to nested structure with arguments as JSON string
@@ -696,7 +691,8 @@
                 id=tool_id,
             )
         ]
->>>>>>> 95771a65
+
+        return [ToolCall(name=tool_call["name"], args=tool_call["arguments"])]
 
     def parse_response(self, response: list[int]) -> tuple[Message, bool]:
         assistant_message, parse_success = parse_response_for_stop_token(
@@ -705,7 +701,11 @@
         if not parse_success:
             return assistant_message, False
 
-<<<<<<< HEAD
+        # Follow Qwen docs and Qwen-Agent's tool calling prompt to use <tool_call>...</tool_call> tags to wrap the tool call.
+        # - https://qwen.readthedocs.io/en/latest/getting_started/concepts.html#tool-calling
+        # - https://github.com/QwenLM/Qwen-Agent/blob/main/qwen_agent/llm/fncall_prompts/nous_fncall_prompt.py#L279-L282
+        assert isinstance(assistant_message["content"], str)
+        match = re.search(r"<tool_call>(.*?)</tool_call>", assistant_message["content"], re.DOTALL)
         # NOTE:
         # we use the <function_call>...</function_call> tag to wrap the tool call.
         match = re.search(
@@ -715,13 +715,6 @@
             assistant_message["content"],
             re.DOTALL,
         )
-=======
-        # Follow Qwen docs and Qwen-Agent's tool calling prompt to use <tool_call>...</tool_call> tags to wrap the tool call.
-        # - https://qwen.readthedocs.io/en/latest/getting_started/concepts.html#tool-calling
-        # - https://github.com/QwenLM/Qwen-Agent/blob/main/qwen_agent/llm/fncall_prompts/nous_fncall_prompt.py#L279-L282
-        assert isinstance(assistant_message["content"], str)
-        match = re.search(r"<tool_call>(.*?)</tool_call>", assistant_message["content"], re.DOTALL)
->>>>>>> 95771a65
         if match:
             tool_calls = self._parse_tool_call(match.group(1))
             if tool_calls is None:
@@ -1268,20 +1261,12 @@
             "Reasoning effort must be set iff using system prompt"
         )
 
-<<<<<<< HEAD
     def _render_message(
         self, message: Message, is_last: bool = False
     ) -> tuple[list[int], list[int], list[int]]:
         # actually, we don't need this assert because when there are tool calls, they are already included in message["content"]
         # assert message.get("tool_calls") is None, "TODO: support tools in gpt-oss renderer"
 
-=======
-    def render_message(self, idx: int, message: Message, is_last: bool = False) -> RenderedMessage:
-        assert message.get("tool_calls") is None, "TODO: support tools in gpt-oss renderer"
-        assert isinstance(message["content"], str), (
-            "GptOssRenderer only supports message with string content"
-        )
->>>>>>> 95771a65
         # Observation (prompt) part
         ob_str = f"<|start|>{message['role']}"
         # Action part
