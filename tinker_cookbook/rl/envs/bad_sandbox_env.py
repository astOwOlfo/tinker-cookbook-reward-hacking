--- conflicted
+++ resolved
@@ -508,11 +508,7 @@
         ]
 
     def __len__(self) -> int:
-<<<<<<< HEAD
         return int(math.floor(len(self.data) / self.batch_size))
-=======
-        return ceil(len(self.data) / self.batch_size)
->>>>>>> ca5fe651
 
 
 @dataclass(frozen=True, slots=True)
