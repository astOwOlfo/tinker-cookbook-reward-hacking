--- conflicted
+++ resolved
@@ -44,11 +44,7 @@
 from tinker_cookbook.rl import train
 from tinker_cookbook.rl.envs import tools
 from tinker_cookbook.rl.envs import bash_agent
-<<<<<<< HEAD
-from tinker_cookbook.rl.envs.bash_agent import ContainerStarter
-=======
 from tinker_cookbook.rl.envs.bash_agent import ContainerStarter, REWARD_HACKING_PROMPTS
->>>>>>> 6870c8b7
 
 logger = logging.getLogger(__name__)
 
@@ -93,10 +89,7 @@
         container_starter: ContainerStarter,
         container_index: int,
         tokenizer: PreTrainedTokenizer,
-<<<<<<< HEAD
-=======
         reward_hacking_prompt: str,
->>>>>>> 6870c8b7
     ) -> None:
         self.renderer = renderer
         self.cfg = cfg
@@ -106,12 +99,8 @@
         self.container_index = container_index
         self.container = None
         self.tokenizer = tokenizer
-<<<<<<< HEAD
-
-=======
         self.reward_hacking_prompt = reward_hacking_prompt
         
->>>>>>> 6870c8b7
         self.all_messages: list[renderers.Message] = []
         self.i_step = 0 
         self.ran_startup_commands = False
@@ -143,11 +132,7 @@
         await self.container_starter.start_starting()
 
         system_prompt: str = SYSTEM_PROMPT.format(
-<<<<<<< HEAD
-            reward_hacking_prompt=REWARD_HACKING_PROMPTS[self.cfg.reward_hacking_prompt],
-=======
             reward_hacking_prompt=self.reward_hacking_prompt,
->>>>>>> 6870c8b7
         )
         system_prompt = tools.get_system_message_with_tools(
             tokenizer=self.tokenizer, system_message=system_prompt, tools=self.available_tools
@@ -480,20 +465,13 @@
                 container_starter=self.container_starter,
                 container_index=self.num_envs * self.group_index + i,
                 tokenizer=self.tokenizer,
-<<<<<<< HEAD
-=======
                 reward_hacking_prompt=reward_hacking_prompt,
->>>>>>> 6870c8b7
             )
             for i in range(self.num_envs)
         ]
 
     def logging_tags(self) -> list[str]:
-<<<<<<< HEAD
-        return ["bash_apps"]
-=======
         return ["bash_apps_" + self.cfg.reward_hacking_prompt.replace("-", "_")]
->>>>>>> 6870c8b7
 
 class BashAppsDataset(RLDataset):
     def __init__(
