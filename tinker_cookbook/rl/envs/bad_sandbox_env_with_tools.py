--- conflicted
+++ resolved
@@ -46,11 +46,8 @@
 )
 from tinker_cookbook.tokenizer_utils import get_tokenizer
 from tinker_cookbook.rl.envs.tools import get_system_message_with_tools, SUBMIT_SOLUTION_TOOL
-<<<<<<< HEAD
-=======
 import math
 from tinker_cookbook.rl.envs.bash_agent import ContainerStarter, REWARD_HACKING_PROMPTS
->>>>>>> 6870c8b7
 
 logger = logging.getLogger(__name__)
 
@@ -534,11 +531,7 @@
         ]
         
     def logging_tags(self) -> list[str]:
-<<<<<<< HEAD
-        return ["bad_sandbox"]
-=======
         return ["bad_sandbox_" + self.cfg.reward_hacking_prompt.replace("-", "_")]
->>>>>>> 6870c8b7
 
 
 @dataclass(slots=True)
