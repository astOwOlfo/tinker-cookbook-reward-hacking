--- conflicted
+++ resolved
@@ -51,20 +51,6 @@
         all_containers: list[Container] = await self._create_containers_task
 
         return all_containers[index]
-<<<<<<< HEAD
-
-
-def done_step_result(env: Env, reward: float) -> StepResult:
-    return StepResult(
-        reward=reward,
-        episode_done=True,
-        next_observation=tinker.ModelInput.empty(),
-        next_stop_condition=env.stop_condition,
-        metrics=env.metrics(),
-    )
-
-
-=======
     
 async def initialize_container(env: Env) -> StepResult | None:
     assert env.container_starter is not None, "Container starter is not initialized"
@@ -81,7 +67,6 @@
         env.docker_error = True
         return done_step_result(env, reward=0.0)
     
->>>>>>> f4384cd1
 async def run_startup_commands(
     env: Env,
     startup_commands: list[str],
@@ -114,18 +99,6 @@
         )
         env.failed_startup_commands = True
         return done_step_result(env, reward=0.0)
-<<<<<<< HEAD
-
-
-def disable_thinking_prompt(env: Env) -> str:
-    # if not env.cfg.get("qwen3_disable_thinking"):
-    #     return ""
-    if env.cfg.qwen3_disable_thinking:
-        return " /no_think"
-    return ""
-
-
-=======
     
 ## Default Env Functions
     
@@ -233,20 +206,14 @@
         metrics=env.metrics(),
     )
     
->>>>>>> f4384cd1
 def new_user_message_step_result(env: Env, new_user_message: str) -> StepResult:
     assert env.renderer is not None, "Renderer is not initialized"
     assert env.all_messages is not None, "All messages are not initialized"
     assert env.cfg is not None, "Config is not initialized"
     assert env.stop_condition is not None, "Stop condition is not initialized"
-<<<<<<< HEAD
-    assert env.truncated is not None, "Truncated is not initialized"
-
-=======
     if not hasattr(env, "truncated"):
         env.truncated = False
     
->>>>>>> f4384cd1
     new_user_message += disable_thinking_prompt(env)
 
     env.all_messages.append({"role": "user", "content": new_user_message})
@@ -264,16 +231,6 @@
         next_stop_condition=env.stop_condition,
         metrics={},
     )
-<<<<<<< HEAD
-
-
-async def initialize_container(env: Env) -> StepResult | None:
-    assert env.container_starter is not None, "Container starter is not initialized"
-    assert env.container_index is not None, "Container index is not initialized"
-
-    if env.container is not None:
-        return
-=======
     
 def error_parsing_tool_call_step_result(env: Env, error: "ErrorParsingToolCall") -> StepResult:
     message: str = (
@@ -288,7 +245,6 @@
     assert env.all_messages is not None, "All messages are not initialized"
     num_assistant_steps = len([message for message in env.all_messages if message["role"] == "assistant"])
     remaining_steps: int = env.cfg.max_steps - num_assistant_steps
->>>>>>> f4384cd1
 
     message: str = (
         "You have "
@@ -308,16 +264,6 @@
     
 def disable_thinking_prompt(env: Env) -> str:
     try:
-<<<<<<< HEAD
-        env.container = await env.container_starter.get_container(env.container_index)
-    except Exception:
-        print("DOCKER ERROR! HERE IS THE ERROR:", file=stderr)
-        traceback.print_exc()
-        env.docker_error = True
-        return bash_agent.done_step_result(env, reward=0.0)
-
-
-=======
         if env.cfg.qwen3_disable_thinking:
             return " /no_think"
         else:
@@ -326,7 +272,6 @@
         return ""
     
     
->>>>>>> f4384cd1
 def truncate(s: str, max_length: int) -> str:
     if len(s) <= max_length:
         return s
