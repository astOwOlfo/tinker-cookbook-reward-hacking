[project]
name = "tinker_cookbook"
version = "0.1.0"
description = "Implementations of post-training algorithms using the Tinker API"
readme = "README.md"
authors = [
{ name = "Tinker authors", email = "tinker@thinkingmachines.ai" },
]
requires-python = "==3.13.*"
dependencies = [
    "chz",
    "cloudpickle",
    "datasets",
    "numpy",
    "pillow",
    "rich",
    "termcolor",
    "tinker>=0.6.1",
    "torch",
    "torchvision",
    # <4.57: mistral regex bug makes API calls even with local_files_only=True (fixed in PR #42743)
    "transformers>=4.45.0,<4.57.0",
    "blobfile",
    "inspect-ai",
    "anyio",
    "pylatexenc",
    "sympy",
    "textarena>=0.7.4",
    "math-verify",
    "scipy",
<<<<<<< HEAD
    "scalable-docker",
    "wandb>=0.22.1",
    "google-genai>=1.41.0",
    "openai-harmony>=0.0.8",
    "pydantic>=2.11.10",
    "inspect-evals>=0.3.102",
    "impossiblebench",
    "inspect-k8s-sandbox",
    "anthropic>=0.75.0",
    "plotly>=6.3.1",
    "joblib>=1.5.2",
    # "control-arena==13.1.0",
    "swesmith==0.0.4",
=======
    "pytest>=9.0.2",
    "tiktoken>=0.12.0", # Required for Kimi tokenizer
    "tqdm",
>>>>>>> 7fbabebc
]

[project.urls]
Homepage = "https://thinkingmachines.ai/tinker"
Repository = "https://github.com/thinking-machines-lab/tinker"
Documentation = "https://tinker-docs.thinkingmachines.ai/"

[project.optional-dependencies]
dev = [
    "pytest",
    "pytest-asyncio",
    "ruff",
    "pyright",
]
vector-search = [
    "chromadb",
    "google-genai",
    "huggingface_hub"
]
wandb = [
    "wandb",
]
neptune-scale = [
    "neptune-scale>=0.27.0",
]
trackio = [
    "trackio<1.0.0",
]
verifiers = [
    "verifiers>=0.1.8.post0",
    "openai",
]
all = [
    "tinker_cookbook[vector-search]",
    "tinker_cookbook[wandb]",
    "tinker_cookbook[neptune-scale]",
    "tinker_cookbook[trackio]",
    "tinker_cookbook[verifiers]",
]

[build-system]
requires = ["hatchling"]
build-backend = "hatchling.build"

[tool.hatch.build.targets.wheel]
packages = ["tinker_cookbook"]

[tool.pytest.ini_options]
python_files = ["test_*.py", "*_test.py"]

[tool.ruff]
line-length = 100

[tool.uv.sources]
scalable-docker = { git = "https://github.com/astOwOlfo/scalable_docker.git", branch="new" }
impossiblebench = { git = "https://github.com/safety-research/impossiblebench" }
inspect-k8s-sandbox = { git = "https://github.com/UKGovernmentBEIS/inspect_k8s_sandbox.git" }<|MERGE_RESOLUTION|>--- conflicted
+++ resolved
@@ -28,7 +28,6 @@
     "textarena>=0.7.4",
     "math-verify",
     "scipy",
-<<<<<<< HEAD
     "scalable-docker",
     "wandb>=0.22.1",
     "google-genai>=1.41.0",
@@ -42,11 +41,6 @@
     "joblib>=1.5.2",
     # "control-arena==13.1.0",
     "swesmith==0.0.4",
-=======
-    "pytest>=9.0.2",
-    "tiktoken>=0.12.0", # Required for Kimi tokenizer
-    "tqdm",
->>>>>>> 7fbabebc
 ]
 
 [project.urls]
