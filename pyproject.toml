[project]
name = "tinker_cookbook"
version = "0.1.0"
description = "Implementations of post-training algorithms using the Tinker API"
readme = "README.md"
authors = [
{ name = "Tinker authors", email = "tinker@thinkingmachines.ai" },
]
requires-python = "==3.13.*"
dependencies = [
    "chz",
    "datasets",
    "numpy",
    "rich",
    "termcolor",
    "tinker",
    "torch",
    "transformers",
    "blobfile",
    "inspect-ai",
    "anyio",
    "pylatexenc",
    "sympy",
    "textarena",
    "math-verify",
    "scipy",
    "scalable-docker",
    "wandb>=0.22.1",
    "google-genai>=1.41.0",
    "openai-harmony>=0.0.8",
<<<<<<< HEAD
    "inspect-evals",
    "impossiblebench",
    "inspect-k8s-sandbox",
    "anthropic>=0.75.0",
    "plotly>=6.3.1",
    "joblib>=1.5.2",
=======
    "pydantic>=2.11.10",
>>>>>>> a9a610e0
]

[project.urls]
Homepage = "https://thinkingmachines.ai/tinker"
Repository = "https://github.com/thinking-machines-lab/tinker"
Documentation = "https://tinker-docs.thinkingmachines.ai/"

[project.optional-dependencies]
dev = [
    "pytest",
    "pytest-asyncio",
    "ruff",
    "pyright",
]
vector-search = [
    "chromadb",
    "google-genai",
    "huggingface_hub"
]
wandb = [
    "wandb",
]
neptune-scale = [
    "neptune-scale>=0.27.0",
]
trackio = [
    "trackio<1.0.0",
]
verifiers = [
    "verifiers",
    "openai",
]

[build-system]
requires = ["hatchling"]
build-backend = "hatchling.build"

[tool.hatch.build.targets.wheel]
packages = ["tinker_cookbook"]

[tool.pytest.ini_options]
python_files = ["test_*.py", "*_test.py"]

[tool.ruff]
line-length = 100

[tool.uv.sources]
scalable-docker = { git = "https://github.com/astOwOlfo/scalable_docker.git", branch="new" }
impossiblebench = { git = "https://github.com/safety-research/impossiblebench" }
inspect-k8s-sandbox = { git = "https://github.com/UKGovernmentBEIS/inspect_k8s_sandbox.git" }<|MERGE_RESOLUTION|>--- conflicted
+++ resolved
@@ -28,16 +28,13 @@
     "wandb>=0.22.1",
     "google-genai>=1.41.0",
     "openai-harmony>=0.0.8",
-<<<<<<< HEAD
     "inspect-evals",
     "impossiblebench",
     "inspect-k8s-sandbox",
     "anthropic>=0.75.0",
     "plotly>=6.3.1",
-    "joblib>=1.5.2",
-=======
+    "joblib>=1.5.2",==
     "pydantic>=2.11.10",
->>>>>>> a9a610e0
 ]
 
 [project.urls]
